--- conflicted
+++ resolved
@@ -215,25 +215,16 @@
             }
             else if (MovingTo.HasValue)
             {
-<<<<<<< HEAD
-                var diff = _movingTo.Value.Position - ControlledComponent.Owner.Transform.Coordinates.Position;
-                ControlledComponent.Force += diff.Normalized * 5;
-=======
                 var diff = MovingTo.Value.Position - ControlledComponent.Owner.Transform.Coordinates.Position;
                 LinearVelocity = diff.Normalized * 5;
->>>>>>> 7dcaa1ff
             }
             else if (distance.Length > DistanceBeforeStopPull() && !PullerMovingTowardsPulled())
             {
-<<<<<<< HEAD
-                ControlledComponent.Force += dist.Normalized * _puller.LinearVelocity.Length * 1.1f;
-=======
                 LinearVelocity = distance.Normalized * _puller.LinearVelocity.Length * 1.5f;
             }
             else
             {
                 LinearVelocity = Vector2.Zero;
->>>>>>> 7dcaa1ff
             }
         }
 
