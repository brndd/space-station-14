--- conflicted
+++ resolved
@@ -87,13 +87,8 @@
 
             if (entity.TryGetComponent(out IPhysicsComponent physics))
             {
-<<<<<<< HEAD
-                var controller = collidable.EnsureController<SlipController>();
-                controller.Push(collidable.LinearVelocity, 1);
-=======
                 var controller = physics.EnsureController<SlipController>();
                 controller.LinearVelocity = physics.LinearVelocity * LaunchForwardsMultiplier;
->>>>>>> 435fb263
             }
 
             stun.Paralyze(5);
