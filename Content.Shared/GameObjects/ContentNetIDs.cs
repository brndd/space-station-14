﻿namespace Content.Shared.GameObjects
{
    // Starting from 1000 to avoid crossover with engine.
    public static class ContentNetIDs
    {
        // 1000
        public const uint DESTRUCTIBLE = 1001;
        public const uint MAGAZINE_BARREL = 1002;
        public const uint HANDS = 1003;
        public const uint SOLUTION = 1004;
        public const uint STORAGE = 1005;
        public const uint INVENTORY = 1006;
        public const uint POWER_DEBUG_TOOL = 1007;
        // 1008
        // 1009
        public const uint RANGED_WEAPON = 1010;
        public const uint CAMERA_RECOIL = 1011;
        public const uint SOUND = 1012;
        public const uint ITEM = 1013;
        public const uint CLOTHING = 1014;
        public const uint ENTITYSTORAGE = 1015;
        public const uint LATHE = 1016;
        public const uint LATHE_DATABASE = 1017;
        public const uint MATERIAL_STORAGE = 1018;
        public const uint HAND_TELEPORTER = 1019;
        public const uint VENDING_MACHINE = 1020;
        public const uint PROTOLATHE_DATABASE = 1021;
        public const uint TECHNOLOGY_DATABASE = 1022;
        public const uint RESEARCH_CONSOLE = 1023;
        public const uint WIRES = 1024;
        public const uint COMBATMODE = 1025;
        public const uint ALERTS = 1026;
        public const uint OVERLAYEFFECTS = 1027;
        public const uint STOMACH = 1028;
        public const uint ITEMCOOLDOWN = 1029;
        public const uint CARGO_ORDER_DATABASE = 1030;
        public const uint GALACTIC_MARKET = 1031;
        public const uint HUMANOID_APPEARANCE = 1032;
        public const uint INSTRUMENTS = 1033;
        public const uint WELDER = 1034;
        public const uint STACK = 1035;
        public const uint HANDHELD_LIGHT = 1036;
        public const uint PAPER = 1037;
        public const uint REAGENT_INJECTOR = 1038;
        public const uint GHOST = 1039;
        public const uint MICROWAVE = 1040;
        public const uint GRAVITY_GENERATOR = 1041;
        public const uint SURGERY = 1042;
        public const uint MULTITOOLS = 1043;
        public const uint PDA = 1044;
        public const uint PATHFINDER_DEBUG = 1045;
        public const uint AI_DEBUG = 1046;
        public const uint PLAYER_INPUT_MOVER = 1047;
        public const uint STUNNABLE = 1048;
        public const uint HUNGER = 1049;
        public const uint THIRST = 1050;
        public const uint FLASHABLE = 1051;
        public const uint BUCKLE = 1052;
        public const uint PROJECTILE = 1053;
        public const uint THROWN_ITEM = 1054;
        public const uint STRAP = 1055;
        public const uint DISPOSABLE = 1056;
        public const uint GAS_ANALYZER = 1057;
        public const uint DO_AFTER = 1058;
        public const uint RADIATION_PULSE = 1059;
        public const uint BODY = 1060;
        public const uint CLIMBING = 1061;
        public const uint BOLTACTION_BARREL = 1062;
        public const uint PUMP_BARREL = 1063;
        public const uint REVOLVER_BARREL = 1064;
        public const uint CUFFED = 1065;
        public const uint HANDCUFFS = 1066;
        public const uint BATTERY_BARREL = 1067;
        public const uint SUSPICION_ROLE = 1068;
        public const uint ROTATION = 1069;
        public const uint MOB_STATE_MANAGER = 1070;
        public const uint SLIP = 1071;
        public const uint SPACE_VILLAIN_ARCADE = 1072;
        public const uint BLOCKGAME_ARCADE = 1073;
        public const uint BODY_PART = 1074;
        public const uint CRAYONS = 1075;
        public const uint PLACEABLE_SURFACE = 1076;
        public const uint STORABLE = 1077;
        public const uint PULLABLE = 1078;
        public const uint GAS_TANK = 1079;
        public const uint SINGULARITY = 1080;
<<<<<<< HEAD
        public const uint REAGENT_GRINDER = 1081;
=======
        public const uint CHARACTERINFO = 1081;
>>>>>>> 6602c8c9

        // Net IDs for integration tests.
        public const uint PREDICTION_TEST = 10001;
    }
}<|MERGE_RESOLUTION|>--- conflicted
+++ resolved
@@ -84,11 +84,8 @@
         public const uint PULLABLE = 1078;
         public const uint GAS_TANK = 1079;
         public const uint SINGULARITY = 1080;
-<<<<<<< HEAD
-        public const uint REAGENT_GRINDER = 1081;
-=======
         public const uint CHARACTERINFO = 1081;
->>>>>>> 6602c8c9
+        public const uint REAGENT_GRINDER = 1082;
 
         // Net IDs for integration tests.
         public const uint PREDICTION_TEST = 10001;
