--- conflicted
+++ resolved
@@ -14,15 +14,9 @@
 {
     public class HighPressureMovementController : VirtualController
     {
-<<<<<<< HEAD
-        [Dependency] private readonly IRobustRandom _robustRandom = default!;
-
-        public override ICollidableComponent? ControlledComponent { protected get; set; }
-=======
         [Dependency] private IRobustRandom _robustRandom = default!;
         [Dependency] private IPhysicsManager _physicsManager = default!;
         public override IPhysicsComponent? ControlledComponent { protected get; set; }
->>>>>>> 435fb263
 
         private const float MoveForcePushRatio = 1f;
         private const float MoveForceForcePushRatio = 1f;
